"""Resources: compute requirements of Tasks."""
from typing import Dict, List, Optional, Tuple, Union

from sky import clouds
from sky import global_user_state
from sky import sky_logging
from sky import spot
from sky.backends import backend_utils
from sky.utils import accelerator_registry
from sky.utils import schemas
from sky.utils import ux_utils

logger = sky_logging.init_logger(__name__)

_DEFAULT_DISK_SIZE_GB = 256


class Resources:
    """A cloud resource bundle.

    Used
      * for representing resource requests for tasks/apps
      * as a "filter" to get concrete launchable instances
      * for calculating billing
      * for provisioning on a cloud

    Examples:

        # Fully specified cloud and instance type (is_launchable() is True).
        sky.Resources(clouds.AWS(), 'p3.2xlarge')
        sky.Resources(clouds.GCP(), 'n1-standard-16')
        sky.Resources(clouds.GCP(), 'n1-standard-8', 'V100')

        # Specifying required resources; the system decides the cloud/instance
        # type. The below are equivalent:
        sky.Resources(accelerators='V100')
        sky.Resources(accelerators='V100:1')
        sky.Resources(accelerators={'V100': 1})

        # TODO:
        sky.Resources(requests={'mem': '16g', 'cpu': 8})
    """
    # If any fields changed:
    # 1. Increment the version. For backward compatibility.
    # 2. Change the __setstate__ method to handle the new fields.
<<<<<<< HEAD
    # 3. Modify the to_yaml_config method to handle the new fields.
    _VERSION = 5
=======
    # 3. Modify the to_config method to handle the new fields.
    _VERSION = 6
>>>>>>> 0c2b291b

    def __init__(
        self,
        cloud: Optional[clouds.Cloud] = None,
        instance_type: Optional[str] = None,
        accelerators: Union[None, str, Dict[str, int]] = None,
        accelerator_args: Optional[Dict[str, str]] = None,
        use_spot: Optional[bool] = None,
        spot_recovery: Optional[str] = None,
        disk_size: Optional[int] = None,
        region: Optional[str] = None,
        zone: Optional[str] = None,
        image_id: Optional[str] = None,
    ):
        self._version = self._VERSION
        self._cloud = cloud
        self._region: Optional[str] = None
        self._zone: Optional[str] = None
        self._set_region_zone(region, zone)

        self._instance_type = instance_type

        self._use_spot_specified = use_spot is not None
        self._use_spot = use_spot if use_spot is not None else False
        self._spot_recovery = None
        if spot_recovery is not None:
            self._spot_recovery = spot_recovery.upper()

        if disk_size is not None:
            if disk_size < 50:
                with ux_utils.print_exception_no_traceback():
                    raise ValueError(
                        'OS disk size must be larger than 50GB. Got: '
                        f'{disk_size}.')
            if round(disk_size) != disk_size:
                with ux_utils.print_exception_no_traceback():
                    raise ValueError(
                        f'OS disk size must be an integer. Got: {disk_size}.')
            self._disk_size = int(disk_size)
        else:
            self._disk_size = _DEFAULT_DISK_SIZE_GB

        self._image_id = image_id

        self._set_accelerators(accelerators, accelerator_args)

        self._try_validate_local()
        self._try_validate_instance_type()
        self._try_validate_accelerators()
        self._try_validate_spot()
        self._try_validate_image_id()

    def __repr__(self) -> str:
        accelerators = ''
        accelerator_args = ''
        if self.accelerators is not None:
            accelerators = f', {self.accelerators}'
            if self.accelerator_args is not None:
                accelerator_args = f', accelerator_args={self.accelerator_args}'

        if isinstance(self.cloud, clouds.Local):
            return f'{self.cloud}({self.accelerators})'

        use_spot = ''
        if self.use_spot:
            use_spot = '[Spot]'

        image_id = ''
        if self.image_id is not None:
            image_id = f', image_id={self.image_id!r}'

        return (f'{self.cloud}({self._instance_type}{use_spot}'
                f'{accelerators}{accelerator_args}{image_id})')

    @property
    def cloud(self):
        return self._cloud

    @property
    def region(self):
        return self._region

    @property
    def zone(self):
        return self._zone

    @property
    def instance_type(self):
        return self._instance_type

    @property
    def accelerators(self) -> Optional[Dict[str, int]]:
        """Returns the accelerators field directly or by inferring.

        For example, Resources(AWS, 'p3.2xlarge') has its accelerators field
        set to None, but this function will infer {'V100': 1} from the instance
        type.
        """
        if self._accelerators is not None:
            return self._accelerators
        if self.cloud is not None and self._instance_type is not None:
            return self.cloud.get_accelerators_from_instance_type(
                self._instance_type)
        return None

    @property
    def accelerator_args(self) -> Optional[Dict[str, str]]:
        return self._accelerator_args

    @property
    def use_spot(self) -> bool:
        return self._use_spot

    @property
    def use_spot_specified(self) -> bool:
        return self._use_spot_specified

    @property
    def spot_recovery(self) -> Optional[str]:
        return self._spot_recovery

    @property
    def disk_size(self) -> int:
        return self._disk_size

    @property
    def image_id(self) -> Optional[str]:
        return self._image_id

    def _set_accelerators(
        self,
        accelerators: Union[None, str, Dict[str, int]],
        accelerator_args: Optional[Dict[str, str]],
    ) -> None:
        """Sets accelerators.

        Args:
            accelerators: A string or a dict of accelerator types to counts.
            accelerator_args: A dict of accelerator types to args.
        """
        if accelerators is not None:
            if isinstance(accelerators, str):  # Convert to Dict[str, int].
                if ':' not in accelerators:
                    accelerators = {accelerators: 1}
                else:
                    splits = accelerators.split(':')
                    parse_error = ('The "accelerators" field as a str '
                                   'should be <name> or <name>:<cnt>. '
                                   f'Found: {accelerators!r}')
                    if len(splits) != 2:
                        with ux_utils.print_exception_no_traceback():
                            raise ValueError(parse_error)
                    try:
                        num = float(splits[1])
                        num = int(num) if num.is_integer() else num
                        accelerators = {splits[0]: num}
                    except ValueError:
                        with ux_utils.print_exception_no_traceback():
                            raise ValueError(parse_error) from None
            assert len(accelerators) == 1, accelerators

            # Canonicalize the accelerator names.
            accelerators = {
                accelerator_registry.canonicalize_accelerator_name(acc):
                acc_count for acc, acc_count in accelerators.items()
            }

            acc, _ = list(accelerators.items())[0]
            if 'tpu' in acc.lower():
                if self.cloud is None:
                    self._cloud = clouds.GCP()
                assert self.cloud.is_same_cloud(
                    clouds.GCP()), 'Cloud must be GCP.'
                if accelerator_args is None:
                    accelerator_args = {}
                use_tpu_vm = accelerator_args.get('tpu_vm', False)
                if use_tpu_vm:
                    backend_utils.check_gcp_cli_include_tpu_vm()
                if self.instance_type is not None and use_tpu_vm:
                    if self.instance_type != 'TPU-VM':
                        with ux_utils.print_exception_no_traceback():
                            raise ValueError(
                                'Cannot specify instance type'
                                f' (got "{self.instance_type}") for TPU VM.')
                if 'runtime_version' not in accelerator_args:
                    if use_tpu_vm:
                        accelerator_args['runtime_version'] = 'tpu-vm-base'
                    else:
                        accelerator_args['runtime_version'] = '2.5.0'
                    logger.info(
                        'Missing runtime_version in accelerator_args, using'
                        f' default ({accelerator_args["runtime_version"]})')

        self._accelerators = accelerators
        self._accelerator_args = accelerator_args

    def is_launchable(self) -> bool:
        return self.cloud is not None and self._instance_type is not None

    def _set_region_zone(self, region: Optional[str],
                         zone: Optional[str]) -> None:
        if region is None and zone is None:
            return

        if self._cloud is None:
            with ux_utils.print_exception_no_traceback():
                raise ValueError(
                    'Cloud must be specified together with region/zone.')

        # Validate whether region and zone exist in the catalog.
        self._cloud.validate_region_zone(region, zone)

        self._region = region
        self._zone = zone

    def get_valid_region_zones(self) -> List[Tuple[clouds.Region, clouds.Zone]]:
        """Returns a list of valid (region, zones) tuples for the resources."""
        assert self.is_launchable()

        if isinstance(self._cloud, clouds.GCP):
            gcp_region_zones = list(
                self._cloud.region_zones_provision_loop(
                    accelerators=self.accelerators, use_spot=self._use_spot))

            # GCP provision loop yields 1 zone per request.
            # For consistency with other clouds, we group the zones with the
            # same region.
            region_zones = []
            regions = set()
            for region, _ in gcp_region_zones:
                if region.name not in regions:
                    regions.add(region.name)
                    region_zones.append((region, region.zones))
        else:
            region_zones = list(
                self._cloud.region_zones_provision_loop(
                    instance_type=self._instance_type, use_spot=self._use_spot))
        return region_zones

    def _try_validate_instance_type(self) -> None:
        if self.instance_type is None:
            return

        # Validate instance type
        if self.cloud is not None:
            valid = self.cloud.instance_type_exists(self._instance_type)
            if not valid:
                with ux_utils.print_exception_no_traceback():
                    raise ValueError(
                        f'Invalid instance type {self._instance_type!r} '
                        f'for cloud {self.cloud}.')
        else:
            # If cloud not specified
            valid_clouds = []
            enabled_clouds = global_user_state.get_enabled_clouds()
            for cloud in enabled_clouds:
                if cloud.instance_type_exists(self._instance_type):
                    valid_clouds.append(cloud)
            if len(valid_clouds) == 0:
                if len(enabled_clouds) == 1:
                    cloud_str = f'for cloud {enabled_clouds[0]}'
                else:
                    cloud_str = f'for any cloud among {enabled_clouds}'
                with ux_utils.print_exception_no_traceback():
                    raise ValueError(
                        f'Invalid instance type {self._instance_type!r} '
                        f'{cloud_str}.')
            if len(valid_clouds) > 1:
                with ux_utils.print_exception_no_traceback():
                    raise ValueError(
                        f'Ambiguous instance type {self._instance_type!r}. '
                        f'Please specify cloud explicitly among {valid_clouds}.'
                    )
            logger.debug(
                f'Cloud is not specified, using {valid_clouds[0]} '
                f'inferred from the instance_type {self.instance_type!r}.')
            self._cloud = valid_clouds[0]

        # Validate instance type against the region.
        if not isinstance(self._cloud, clouds.GCP) and self._region is not None:
            region_zones = self.get_valid_region_zones()
            regions = {region.name for region, _ in region_zones}
            if self._region not in regions:
                with ux_utils.print_exception_no_traceback():
                    raise ValueError(
                        f'Invalid region {self._region!r} '
                        f'for instance type {self._instance_type!r}.')

    def _try_validate_accelerators(self) -> None:
        """Try-validates accelerators against the instance type and region."""
        if not self.is_launchable():
            return

        if not isinstance(self.cloud, clouds.GCP):
            # GCP attaches accelerators to VMs, so no need for this check.
            acc_requested = self.accelerators
            if acc_requested is None:
                return
            acc_from_instance_type = (
                self.cloud.get_accelerators_from_instance_type(
                    self._instance_type))
            if not Resources(accelerators=acc_requested).less_demanding_than(
                    Resources(accelerators=acc_from_instance_type)):
                with ux_utils.print_exception_no_traceback():
                    raise ValueError(
                        'Infeasible resource demands found:\n'
                        f'  Instance type requested: {self._instance_type}\n'
                        f'  Accelerators for {self._instance_type}: '
                        f'{acc_from_instance_type}\n'
                        f'  Accelerators requested: {acc_requested}\n'
                        f'To fix: either only specify instance_type, or change '
                        'the accelerators field to be consistent.')
            # NOTE: should not clear 'self.accelerators' even for AWS/Azure,
            # because e.g., the instance may have 4 GPUs, while the task
            # specifies to use 1 GPU.
        else:
            # Validate accelerators against the region.
            # For AWS and Azure, validating the instance type against the region
            # is sufficient.
            if self._region is not None:
                region_zones = self.get_valid_region_zones()
                regions = {region.name for region, _ in region_zones}
                if self._region not in regions:
                    with ux_utils.print_exception_no_traceback():
                        raise ValueError(
                            f'Invalid region {self._region!r} '
                            f'for accelerators {self.accelerators}.')

        # Validate whether accelerator is available in specified region/zone.
        if self.accelerators is not None:
            acc, acc_count = list(self.accelerators.items())[0]
            if self.region is not None or self.zone is not None:
                if not self._cloud.accelerator_in_region_or_zone(
                        acc, acc_count, self.region, self.zone):
                    error_str = (f'Accelerator "{acc}" is not available in '
                                 '"{}" region/zone.')
                    if self.zone:
                        error_str = error_str.format(self.zone)
                    else:
                        error_str = error_str.format(self.region)
                    with ux_utils.print_exception_no_traceback():
                        raise ValueError(error_str)

    def _try_validate_spot(self) -> None:
        if self._spot_recovery is None:
            return
        if not self._use_spot:
            with ux_utils.print_exception_no_traceback():
                raise ValueError(
                    'Cannot specify spot_recovery without use_spot set to True.'
                )
        if self._spot_recovery not in spot.SPOT_STRATEGIES:
            with ux_utils.print_exception_no_traceback():
                raise ValueError(
                    f'Spot recovery strategy {self._spot_recovery} '
                    'is not supported. The strategy should be among '
                    f'{list(spot.SPOT_STRATEGIES.keys())}')

    def _try_validate_local(self) -> None:
        if isinstance(self._cloud, clouds.Local):
            if self._use_spot:
                with ux_utils.print_exception_no_traceback():
                    raise ValueError('Local/On-prem mode does not support spot '
                                     'instances.')
            local_instance = clouds.Local.get_default_instance_type()
            if (self._instance_type is not None and
                    self._instance_type != local_instance):
                with ux_utils.print_exception_no_traceback():
                    raise ValueError(
                        'Local/On-prem mode does not support instance type:'
                        f' {self._instance_type}.')
            if self._image_id is not None:
                with ux_utils.print_exception_no_traceback():
                    raise ValueError(
                        'Local/On-prem mode does not support custom '
                        'images.')

    def _try_validate_image_id(self) -> None:
        if self._image_id is None:
            return

        if self.cloud is None:
            raise ValueError('Cloud must be specified when image_id provided.')

        if not self._cloud.is_same_cloud(
                clouds.AWS()) and not self._cloud.is_same_cloud(clouds.GCP()):
            raise ValueError(
                'image_id is only supported for AWS and GCP, please '
                'explicitly specify the cloud.')

        if self._cloud.is_same_cloud(clouds.AWS()) and self._region is None:
            raise ValueError('image_id is only supported for AWS in a specific '
                             'region, please explicitly specify the region.')

    def get_cost(self, seconds: float) -> float:
        """Returns cost in USD for the runtime in seconds."""
        hours = seconds / 3600
        # Instance.
        hourly_cost = self.cloud.instance_type_to_hourly_cost(
            self._instance_type, self.use_spot, self._region, self._zone)
        # Accelerators (if any).
        if self.accelerators is not None:
            hourly_cost += self.cloud.accelerators_to_hourly_cost(
                self.accelerators, self.use_spot, self._region, self._zone)
        return hourly_cost * hours

    def is_same_resources(self, other: 'Resources') -> bool:
        """Returns whether two resources are the same.
        Returns True if they are the same, False if not.
        """
        if (self.cloud is None) != (other.cloud is None):
            # self and other's cloud should be both None or both not None
            return False

        if self.cloud is not None and not self.cloud.is_same_cloud(other.cloud):
            return False
        # self.cloud == other.cloud

        if (self.region is None) != (other.region is None):
            # self and other's region should be both None or both not None
            return False

        if self.region is not None and self.region != other.region:
            return False
        # self.region <= other.region

        if (self.zone is None) != (other.zone is None):
            # self and other's zone should be both None or both not None
            return False

        if self.zone is not None and self.zone != other.zone:
            return False

        if (self.image_id is None) != (other.image_id is None):
            # self and other's image id should be both None or both not None
            return False

        if (self.image_id is not None and self.image_id != other.image_id):
            return False

        if (self._instance_type is not None and
                self._instance_type != other.instance_type):
            return False
        # self._instance_type == other.instance_type

        other_accelerators = other.accelerators
        accelerators = self.accelerators
        if accelerators != other_accelerators:
            return False
        # self.accelerators == other.accelerators

        if self.accelerator_args != other.accelerator_args:
            return False
        # self.accelerator_args == other.accelerator_args

        if self.use_spot != other.use_spot:
            return False

        # self == other
        return True

    def less_demanding_than(self,
                            other: Union[List['Resources'], 'Resources'],
                            requested_num_nodes: int = 1) -> bool:
        """Returns whether this resources is less demanding than the other.
        Args:
            other: Resources of the launched cluster. If the cluster is
              heterogeneous, it is represented as a list of Resource objects.
            requested_num_nodes: Number of nodes that the current task
              requests from the cluster.
        """
        if isinstance(other, list):
            resources_list = [self.less_demanding_than(o) for o in other]
            return requested_num_nodes <= sum(resources_list)
        if self.cloud is not None and not self.cloud.is_same_cloud(other.cloud):
            return False
        # self.cloud <= other.cloud

        if self.region is not None and self.region != other.region:
            return False
        # self.region <= other.region

        if self.zone is not None and self.zone != other.zone:
            return False
        # self.zone <= other.zone

        if (self.image_id is not None and self.image_id != other.image_id):
            return False

        if (self._instance_type is not None and
                self._instance_type != other.instance_type):
            return False
        # self._instance_type <= other.instance_type

        other_accelerators = other.accelerators
        if self.accelerators is not None:
            if other_accelerators is None:
                return False
            for acc in self.accelerators:
                if acc not in other_accelerators:
                    return False
                if self.accelerators[acc] > other_accelerators[acc]:
                    return False
        # self.accelerators <= other.accelerators

        if (self.accelerator_args is not None and
                self.accelerator_args != other.accelerator_args):
            return False
        # self.accelerator_args == other.accelerator_args

        if self.use_spot_specified and self.use_spot != other.use_spot:
            return False

        # self <= other
        return True

    def is_launchable_fuzzy_equal(self, other: 'Resources') -> bool:
        """Whether the resources are the fuzzily same launchable resources."""
        assert self.cloud is not None and other.cloud is not None
        if not self.cloud.is_same_cloud(other.cloud):
            return False
        if self._instance_type is not None or other.instance_type is not None:
            return self._instance_type == other.instance_type
        return self.accelerators.keys() == other.accelerators.keys()

    def is_empty(self) -> bool:
        """Is this Resources an empty request (all fields None)?"""
        return all([
            self.cloud is None,
            self._instance_type is None,
            self.accelerators is None,
            self.accelerator_args is None,
            not self._use_spot_specified,
        ])

    def copy(self, **override) -> 'Resources':
        """Returns a copy of the given Resources."""
        use_spot = self.use_spot if self._use_spot_specified else None
        resources = Resources(
            cloud=override.pop('cloud', self.cloud),
            instance_type=override.pop('instance_type', self.instance_type),
            accelerators=override.pop('accelerators', self.accelerators),
            accelerator_args=override.pop('accelerator_args',
                                          self.accelerator_args),
            use_spot=override.pop('use_spot', use_spot),
            spot_recovery=override.pop('spot_recovery', self.spot_recovery),
            disk_size=override.pop('disk_size', self.disk_size),
            region=override.pop('region', self.region),
            zone=override.pop('zone', self.zone),
            image_id=override.pop('image_id', self.image_id),
        )
        assert len(override) == 0
        return resources

    @classmethod
    def from_yaml_config(cls, config: Optional[Dict[str, str]]) -> 'Resources':
        if config is None:
            return Resources()

        backend_utils.validate_schema(config, schemas.get_resources_schema(),
                                      'Invalid resources YAML: ')

        resources_fields = dict()
        if config.get('cloud') is not None:
            resources_fields['cloud'] = clouds.CLOUD_REGISTRY.from_str(
                config.pop('cloud'))
        if config.get('instance_type') is not None:
            resources_fields['instance_type'] = config.pop('instance_type')
        if config.get('accelerators') is not None:
            resources_fields['accelerators'] = config.pop('accelerators')
        if config.get('accelerator_args') is not None:
            resources_fields['accelerator_args'] = dict(
                config.pop('accelerator_args'))
        if config.get('use_spot') is not None:
            resources_fields['use_spot'] = config.pop('use_spot')
        if config.get('spot_recovery') is not None:
            resources_fields['spot_recovery'] = config.pop('spot_recovery')
        if config.get('disk_size') is not None:
            resources_fields['disk_size'] = int(config.pop('disk_size'))
        if config.get('region') is not None:
            resources_fields['region'] = config.pop('region')
        if config.get('zone') is not None:
            resources_fields['zone'] = config.pop('zone')
        if config.get('image_id') is not None:
            logger.warning('image_id in resources is experimental. It only '
                           'supports AWS/GCP.')
            resources_fields['image_id'] = config.pop('image_id')

        assert not config, f'Invalid resource args: {config.keys()}'
        return Resources(**resources_fields)

    def to_yaml_config(self) -> Dict[str, Union[str, int]]:
        """Returns a yaml-style dict of config for this resource bundle."""
        config = {}

        def add_if_not_none(key, value):
            if value is not None and value != 'None':
                config[key] = value

        add_if_not_none('cloud', str(self.cloud))
        add_if_not_none('instance_type', self.instance_type)
        add_if_not_none('accelerators', self.accelerators)
        add_if_not_none('accelerator_args', self.accelerator_args)

        if self._use_spot_specified:
            add_if_not_none('use_spot', self.use_spot)
        config['spot_recovery'] = self.spot_recovery
        config['disk_size'] = self.disk_size
        add_if_not_none('region', self.region)
        add_if_not_none('zone', self.zone)
        add_if_not_none('image_id', self.image_id)
        return config

    def __setstate__(self, state):
        """Set state from pickled state, for backward compatibility."""
        self._version = self._VERSION

        # TODO (zhwu): Design our persistent state format with `__getstate__`,
        # so that to get rid of the version tracking.
        version = state.pop('_version', None)
        # Handle old version(s) here.
        if version is None:
            version = -1
        if version < 0:
            cloud = state.pop('cloud')
            state['_cloud'] = cloud

            instance_type = state.pop('instance_type')
            state['_instance_type'] = instance_type

            use_spot = state.pop('use_spot')
            state['_use_spot'] = use_spot

            accelerator_args = state.pop('accelerator_args')
            state['_accelerator_args'] = accelerator_args

            disk_size = state.pop('disk_size')
            state['_disk_size'] = disk_size

        if version < 2:
            self._region = None

        if version < 3:
            self._spot_recovery = None

        if version < 4:
            self._image_id = None

        if version < 5:
            self._zone = None

        if version < 6:
            accelerators = state.pop('_accelerators')
            if accelerators is not None:
                accelerators = {
                    accelerator_registry.canonicalize_accelerator_name(acc):
                    acc_count for acc, acc_count in accelerators.items()
                }
            state['_accelerators'] = accelerators

        self.__dict__.update(state)<|MERGE_RESOLUTION|>--- conflicted
+++ resolved
@@ -43,13 +43,8 @@
     # If any fields changed:
     # 1. Increment the version. For backward compatibility.
     # 2. Change the __setstate__ method to handle the new fields.
-<<<<<<< HEAD
-    # 3. Modify the to_yaml_config method to handle the new fields.
+    # 3. Modify the to_config method to handle the new fields.
     _VERSION = 5
-=======
-    # 3. Modify the to_config method to handle the new fields.
-    _VERSION = 6
->>>>>>> 0c2b291b
 
     def __init__(
         self,
