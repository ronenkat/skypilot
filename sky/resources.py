--- conflicted
+++ resolved
@@ -46,45 +46,17 @@
         accelerator_args: Optional[Dict[str, str]] = None,
         use_spot: Optional[bool] = None,
         disk_size: Optional[int] = None,
-<<<<<<< HEAD
         ips: Optional[List[str]] = None,
-    ):
-        self.cloud = cloud
-
-        # Check for Local Config
-        if cloud is not None and isinstance(self.cloud, clouds.Local):
-            assert instance_type is None and use_spot is None and \
-            disk_size is None and ips, 'Resources are passed incorrectly ' + \
-            'to Local/On-Prem.'
-
-        self.instance_type = instance_type
-        assert not (instance_type is not None and cloud is None), \
-            'If instance_type is specified, must specify the cloud'
-        if accelerators is not None:
-            if isinstance(accelerators, str):  # Convert to Dict[str, int].
-                if ':' not in accelerators:
-                    accelerators = {accelerators: 1}
-                else:
-                    splits = accelerators.split(':')
-                    parse_error = ('The "accelerators" field as a str '
-                                   'should be <name> or <name>:<cnt>. '
-                                   f'Found: {accelerators!r}')
-                    if len(splits) != 2:
-                        raise ValueError(parse_error)
-                    try:
-                        accelerators = {splits[0]: int(splits[1])}
-                    except ValueError:
-                        try:
-                            accelerators = {splits[0]: float(splits[1])}
-                        except ValueError:
-                            raise ValueError(parse_error) from None
-            assert len(accelerators) == 1, accelerators
-=======
         region: Optional[str] = None,
     ):
         self._version = self._VERSION
         self._cloud = cloud
->>>>>>> 449e78d1
+
+        # Check for Local Config
+        if cloud is not None and isinstance(self._cloud, clouds.Local):
+            assert instance_type is None and use_spot is None and \
+            disk_size is None and ips, 'Resources are passed incorrectly ' + \
+            'to Local/On-Prem.'
 
         self._region: Optional[str] = None
         self._set_region(region)
@@ -105,14 +77,10 @@
         else:
             self._disk_size = _DEFAULT_DISK_SIZE_GB
 
-<<<<<<< HEAD
         self.ips = ips
-
-=======
         self._set_accelerators(accelerators, accelerator_args)
 
         self._try_validate_instance_type()
->>>>>>> 449e78d1
         self._try_validate_accelerators()
 
     def __repr__(self) -> str:
@@ -238,8 +206,7 @@
                     cloud_str = f'for cloud {enabled_clouds[0]}'
                 else:
                     cloud_str = f'for any cloud among {enabled_clouds}'
-                raise ValueError(f'Invalid region {region!r} '
-                                 f'{cloud_str}.')
+                raise ValueError(f'Invalid region {region!r} ' f'{cloud_str}.')
             if len(valid_clouds) > 1:
                 raise ValueError(
                     f'Ambiguous region {region!r} '
