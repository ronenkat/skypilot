"""Cloud object stores.

Currently, used for transferring data in bulk.  Thus, this module does not
offer file-level calls (e.g., open, reading, writing).

TODO:
* Better interface.
* Better implementation (e.g., fsspec, smart_open, using each cloud's SDK).
"""
import subprocess
import urllib.parse

from sky.clouds import gcp
from sky.data import data_utils
from sky.adaptors import aws


class CloudStorage:
    """Interface for a cloud object store."""

    def is_directory(self, url: str) -> bool:
        """Returns whether 'url' is a directory.

        In cloud object stores, a "directory" refers to a regular object whose
        name is a prefix of other objects.
        """
        raise NotImplementedError

    def make_sync_dir_command(self, source: str, destination: str) -> str:
        """Makes a runnable bash command to sync a 'directory'."""
        raise NotImplementedError

    def make_sync_file_command(self, source: str, destination: str) -> str:
        """Makes a runnable bash command to sync a file."""
        raise NotImplementedError


class S3CloudStorage(CloudStorage):
    """AWS Cloud Storage."""

    # List of commands to install AWS CLI
    _GET_AWSCLI = [
        'aws --version >/dev/null 2>&1 || pip3 install awscli',
    ]

    def is_directory(self, url: str) -> bool:
        """Returns whether S3 'url' is a directory.

        In cloud object stores, a "directory" refers to a regular object whose
        name is a prefix of other objects.
        """
        s3 = aws.resource('s3')
        bucket_name, path = data_utils.split_s3_path(url)
        bucket = s3.Bucket(bucket_name)

        num_objects = 0
        for obj in bucket.objects.filter(Prefix=path):
            num_objects += 1
            if obj.key == path:
                return False
            # If there are more than 1 object in filter, then it is a directory
            if num_objects == 3:
                return True

        # A directory with few or no items
        return True

    def make_sync_dir_command(self, source: str, destination: str) -> str:
        """Downloads using AWS CLI."""
        # AWS Sync by default uses 10 threads to upload files to the bucket.
        # To increase parallelism, modify max_concurrent_requests in your
        # aws config file (Default path: ~/.aws/config).
        download_via_awscli = f'mkdir -p {destination} && \
                                aws s3 sync --no-follow-symlinks ' \
                              f'{source} {destination}'

        all_commands = list(self._GET_AWSCLI)
        all_commands.append(download_via_awscli)
        return ' && '.join(all_commands)

    def make_sync_file_command(self, source: str, destination: str) -> str:
        """Downloads a file using AWS CLI."""
        download_via_awscli = (f'mkdir -p {destination} &&'
                               f'aws s3 cp {source} {destination}')

        all_commands = list(self._GET_AWSCLI)
        all_commands.append(download_via_awscli)
        return ' && '.join(all_commands)


class GcsCloudStorage(CloudStorage):
    """Google Cloud Storage."""

    # We use gsutil as a basic implementation.  One pro is that its -m
    # multi-threaded download is nice, which frees us from implementing
    # parellel workers on our end.
<<<<<<< HEAD
    _GET_GSUTIL = [
        # Skip if gsutil already exists.
        'pushd /tmp &>/dev/null',
        '(test -f ~/google-cloud-sdk/bin/gsutil || (wget --quiet '
        'https://dl.google.com/dl/cloudsdk/channels/rapid/downloads/'
        'google-cloud-sdk-367.0.0-linux-x86_64.tar.gz && '
        'tar xzf google-cloud-sdk-367.0.0-linux-x86_64.tar.gz && '
        'mv google-cloud-sdk ~/ && '
        '~/google-cloud-sdk/install.sh -q && '
        'echo \'source ~/google-cloud-sdk/path.bash.inc > /dev/null 2>&1\' >> ~/.bashrc))',
        'source ~/google-cloud-sdk/path.bash.inc > /dev/null 2>&1',
        'popd &>/dev/null',
    ]
=======
    _GET_GSUTIL = [gcp.GCLOUD_INSTALLATION_COMMAND]
>>>>>>> 9b2459ba

    _GSUTIL = '~/google-cloud-sdk/bin/gsutil'

    def is_directory(self, url: str) -> bool:
        """Returns whether 'url' is a directory.
        In cloud object stores, a "directory" refers to a regular object whose
        name is a prefix of other objects.
        """
        commands = self._GET_GSUTIL
        commands.append(f'{self._GSUTIL} ls -d {url}')
        command = ' && '.join(commands)
        p = subprocess.run(command,
                           stdout=subprocess.PIPE,
                           shell=True,
                           check=True,
                           executable='/bin/bash')
        out = p.stdout.decode().strip()
        # Edge Case: Gcloud command is run for first time #437
        out = out.split('\n')[-1]
        # If <url> is a bucket root, then we only need `gsutil` to succeed
        # to make sure the bucket exists. It is already a directory.
        _, key = data_utils.split_gcs_path(url)
        if len(key) == 0:
            return True
        # Otherwise, gsutil ls -d url will return:
        #   --> url.rstrip('/')          if url is not a directory
        #   --> url with an ending '/'   if url is a directory
        if not out.endswith('/'):
            assert out == url.rstrip('/'), (out, url)
            return False
        url = url if url.endswith('/') else (url + '/')
        assert out == url, (out, url)
        return True

    def make_sync_dir_command(self, source: str, destination: str) -> str:
        """Downloads a directory using gsutil."""
        download_via_gsutil = (
            f'{self._GSUTIL} -m rsync -r {source} {destination}')
        all_commands = self._GET_GSUTIL
        all_commands.append(download_via_gsutil)
        return ' && '.join(all_commands)

    def make_sync_file_command(self, source: str, destination: str) -> str:
        """Downloads a file using gsutil."""
        download_via_gsutil = f'{self._GSUTIL} -m cp {source} {destination}'
        all_commands = self._GET_GSUTIL
        all_commands.append(download_via_gsutil)
        return ' && '.join(all_commands)


def get_storage_from_path(url: str) -> CloudStorage:
    """Returns a CloudStorage by identifying the scheme:// in a URL."""
    result = urllib.parse.urlsplit(url)

    if result.scheme not in _REGISTRY:
        assert False, (f'Scheme {result.scheme} not found in'
                       f' supported storage ({_REGISTRY.keys()}); path {url}')
    return _REGISTRY[result.scheme]


_REGISTRY = {
    'gs': GcsCloudStorage(),
    's3': S3CloudStorage(),
}<|MERGE_RESOLUTION|>--- conflicted
+++ resolved
@@ -94,23 +94,7 @@
     # We use gsutil as a basic implementation.  One pro is that its -m
     # multi-threaded download is nice, which frees us from implementing
     # parellel workers on our end.
-<<<<<<< HEAD
-    _GET_GSUTIL = [
-        # Skip if gsutil already exists.
-        'pushd /tmp &>/dev/null',
-        '(test -f ~/google-cloud-sdk/bin/gsutil || (wget --quiet '
-        'https://dl.google.com/dl/cloudsdk/channels/rapid/downloads/'
-        'google-cloud-sdk-367.0.0-linux-x86_64.tar.gz && '
-        'tar xzf google-cloud-sdk-367.0.0-linux-x86_64.tar.gz && '
-        'mv google-cloud-sdk ~/ && '
-        '~/google-cloud-sdk/install.sh -q && '
-        'echo \'source ~/google-cloud-sdk/path.bash.inc > /dev/null 2>&1\' >> ~/.bashrc))',
-        'source ~/google-cloud-sdk/path.bash.inc > /dev/null 2>&1',
-        'popd &>/dev/null',
-    ]
-=======
     _GET_GSUTIL = [gcp.GCLOUD_INSTALLATION_COMMAND]
->>>>>>> 9b2459ba
 
     _GSUTIL = '~/google-cloud-sdk/bin/gsutil'
 
