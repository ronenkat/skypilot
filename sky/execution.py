"""Execution layer: resource provisioner + task launcher.

Usage:

   >> sky.launch(planned_dag)

Current resource privisioners:

  - Ray autoscaler

Current task launcher:

  - ray exec + each task's commands
"""
import copy
import enum
import getpass
import tempfile
import os
from typing import Any, List, Optional

import colorama

import sky
from sky import backends
from sky import exceptions
from sky import global_user_state
from sky import optimizer
from sky import sky_logging
from sky import spot
from sky import task as task_lib
from sky.backends import backend_utils
from sky.backends import onprem_utils
from sky.clouds import gcp
from sky.data import data_utils
from sky.data import storage as storage_lib
from sky.usage import usage_lib
from sky.skylet import constants
from sky.utils import common_utils
from sky.utils import env_options, timeline
from sky.utils import subprocess_utils
from sky.utils import ux_utils

logger = sky_logging.init_logger(__name__)

OptimizeTarget = optimizer.OptimizeTarget

# Message thrown when APIs sky.{exec,launch,spot_launch}() received a string
# instead of a Dag.  CLI (cli.py) is implemented by us so should not trigger
# this.
_ENTRYPOINT_STRING_AS_DAG_MESSAGE = """\
Expected a sky.Dag but received a string.

If you meant to run a command, make it a Task's run command and wrap as a Dag:

  def to_dag(command, gpu=None):
      with sky.Dag() as dag:
          sky.Task(run=command).set_resources(
              sky.Resources(accelerators=gpu))
      return dag

The command can then be run as:

  sky.exec(to_dag(cmd), cluster_name=..., ...)
  # Or use {'V100': 1}, 'V100:0.5', etc.
  sky.exec(to_dag(cmd, gpu='V100'), cluster_name=..., ...)

  sky.launch(to_dag(cmd), ...)

  sky.spot_launch(to_dag(cmd), ...)
""".strip()


def _type_check_dag(dag):
    """Raises TypeError if 'dag' is not a 'sky.Dag'."""
    # Not suppressing stacktrace: when calling this via API user may want to
    # see their own program in the stacktrace. Our CLI impl would not trigger
    # these errors.
    if isinstance(dag, str):
        raise TypeError(_ENTRYPOINT_STRING_AS_DAG_MESSAGE)
    elif not isinstance(dag, sky.Dag):
        raise TypeError('Expected a sky.Dag but received argument of type: '
                        f'{type(dag)}')


class Stage(enum.Enum):
    """Stages for a run of a sky.Task."""
    # TODO: rename actual methods to be consistent.
    OPTIMIZE = enum.auto()
    PROVISION = enum.auto()
    SYNC_WORKDIR = enum.auto()
    SYNC_FILE_MOUNTS = enum.auto()
    SETUP = enum.auto()
    PRE_EXEC = enum.auto()
    EXEC = enum.auto()
    DOWN = enum.auto()


def _execute(
    dag: sky.Dag,
    dryrun: bool = False,
    down: bool = False,
    stream_logs: bool = True,
    handle: Any = None,
    backend: Optional[backends.Backend] = None,
    retry_until_up: bool = False,
    optimize_target: OptimizeTarget = OptimizeTarget.COST,
    stages: Optional[List[Stage]] = None,
    cluster_name: Optional[str] = None,
    detach_run: bool = False,
    idle_minutes_to_autostop: Optional[int] = None,
    no_setup: bool = False,
) -> None:
    """Runs a DAG.

    If the DAG has not been optimized yet, this will call sky.optimize() for
    the caller.

    Args:
      dag: sky.Dag.
      dryrun: bool; if True, only print the provision info (e.g., cluster
        yaml).
      down: bool; whether to tear down the launched resources after all jobs
        finish (successfully or abnormally). If idle_minutes_to_autostop is
        also set, the cluster will be torn down after the specified idle time.
        Note that if errors occur during provisioning/data syncing/setting up,
        the cluster will not be torn down for debugging purposes.
      stream_logs: bool; whether to stream all tasks' outputs to the client.
      handle: Any; if provided, execution will use an existing backend cluster
        handle instead of provisioning a new one.
      backend: Backend; backend to use for executing the tasks. Defaults to
        CloudVmRayBackend()
      retry_until_up: bool; whether to retry the provisioning until the cluster
        is up.
      optimize_target: OptimizeTarget; the dag optimization metric, e.g.
        OptimizeTarget.COST.
      stages: List of stages to run.  If None, run the whole life cycle of
        execution; otherwise, just the specified stages.  Used for `sky exec`
        skipping all setup steps.
      cluster_name: Name of the cluster to create/reuse.  If None,
        auto-generate a name.
      detach_run: bool; whether to detach the process after the job submitted.
      idle_minutes_to_autostop: int; if provided, the cluster will be set to
        autostop after this many minutes of idleness.
      no_setup: bool; whether to skip setup commands or not when (re-)launching.
    """
    _type_check_dag(dag)
    assert len(dag) == 1, f'We support 1 task for now. {dag}'
    task = dag.tasks[0]

    if task.need_spot_recovery:
        with ux_utils.print_exception_no_traceback():
            raise ValueError(
                'Spot recovery is specified in the task. To launch the '
                'managed spot job, please use: sky spot launch')

    cluster_exists = False
    if cluster_name is not None:
        existing_handle = global_user_state.get_handle_from_cluster_name(
            cluster_name)
        cluster_exists = existing_handle is not None

    stages = stages if stages is not None else list(Stage)

    backend = backend if backend is not None else backends.CloudVmRayBackend()
    if isinstance(backend, backends.CloudVmRayBackend):
        if down and idle_minutes_to_autostop is None:
            # Use auto{stop,down} to terminate the cluster after the task is
            # done.
            idle_minutes_to_autostop = 0
        if idle_minutes_to_autostop is not None:
            if idle_minutes_to_autostop == 0:
                # idle_minutes_to_autostop=0 can cause the following problem:
                # After we set the autostop in the PRE_EXEC stage with -i 0,
                # it could be possible that the cluster immediately found
                # itself have no task running and start the auto{stop,down}
                # process, before the task is submitted in the EXEC stage.
                verb = 'torn down' if down else 'stopped'
                logger.info(f'{colorama.Style.DIM}The cluster will '
                            f'be {verb} after 1 minutes of idleness '
                            '(after all jobs finish).'
                            f'{colorama.Style.RESET_ALL}')
                idle_minutes_to_autostop = 1
            stages.remove(Stage.DOWN)
    elif idle_minutes_to_autostop is not None:
        # TODO(zhwu): Autostop is not supported for non-CloudVmRayBackend.
        with ux_utils.print_exception_no_traceback():
            raise ValueError(
                f'Backend {backend.NAME} does not support autostop, please try '
                f'{backends.CloudVmRayBackend.NAME}')

    if not cluster_exists and Stage.OPTIMIZE in stages:
        if task.best_resources is None:
            # TODO: fix this for the situation where number of requested
            # accelerators is not an integer.
            if isinstance(backend, backends.CloudVmRayBackend):
                # TODO: adding this check because docker backend on a
                # no-credential machine should not enter optimize(), which
                # would directly error out ('No cloud is enabled...').  Fix by
                # moving `sky check` checks out of optimize()?
                dag = sky.optimize(dag, minimize=optimize_target)
                task = dag.tasks[0]  # Keep: dag may have been deep-copied.
                assert task.best_resources is not None, task

    backend.register_info(dag=dag, optimize_target=optimize_target)

    if task.storage_mounts is not None:
        # Optimizer should eventually choose where to store bucket
        task.sync_storage_mounts()

    try:
        if Stage.PROVISION in stages:
            if handle is None:
                handle = backend.provision(task,
                                           task.best_resources,
                                           dryrun=dryrun,
                                           stream_logs=stream_logs,
                                           cluster_name=cluster_name,
                                           retry_until_up=retry_until_up)

        if dryrun:
            logger.info('Dry run finished.')
            return

<<<<<<< HEAD
        # Checks and autoscales to hybrid cloud when needed
        # (only for local clusters).
        onprem_utils.scale_to_cloud(dag, handle)
        task = dag.tasks[0]

        if stages is None or Stage.SYNC_WORKDIR in stages:
=======
        if Stage.SYNC_WORKDIR in stages:
>>>>>>> 9d705a77
            if task.workdir is not None:
                backend.sync_workdir(handle, task.workdir)

        if Stage.SYNC_FILE_MOUNTS in stages:
            backend.sync_file_mounts(handle, task.file_mounts,
                                     task.storage_mounts)

        if no_setup:
            logger.info('Setup commands skipped.')
        elif Stage.SETUP in stages:
            backend.setup(handle, task)

        if Stage.PRE_EXEC in stages:
            if idle_minutes_to_autostop is not None:
                backend.set_autostop(handle,
                                     idle_minutes_to_autostop,
                                     down=down)

        if Stage.EXEC in stages:
            try:
                global_user_state.update_last_use(handle.get_cluster_name())
                backend.execute(handle, task, detach_run)
            finally:
                # Enables post_execute() to be run after KeyboardInterrupt.
                backend.post_execute(handle, down)

        if Stage.DOWN in stages:
            if down and idle_minutes_to_autostop is None:
                backend.teardown_ephemeral_storage(task)
                backend.teardown(handle, terminate=True)
    finally:
        if cluster_name != spot.SPOT_CONTROLLER_NAME:
            # UX: print live clusters to make users aware (to save costs).
            #
            # Don't print if this job is launched by the spot controller,
            # because spot jobs are serverless, there can be many of them, and
            # users tend to continuously monitor spot jobs using `sky spot
            # status`.
            #
            # Disable the usage collection for this status command.
            env = dict(os.environ,
                       **{env_options.Options.DISABLE_LOGGING.value: '1'})
            subprocess_utils.run('sky status', env=env)
        print()
        print('\x1b[?25h', end='')  # Show cursor.


@timeline.event
@usage_lib.entrypoint
def launch(
    dag: sky.Dag,
    cluster_name: Optional[str] = None,
    retry_until_up: bool = False,
    idle_minutes_to_autostop: Optional[int] = None,
    dryrun: bool = False,
    down: bool = False,
    stream_logs: bool = True,
    backend: Optional[backends.Backend] = None,
    optimize_target: OptimizeTarget = OptimizeTarget.COST,
    detach_run: bool = False,
    no_setup: bool = False,
):
    """Launch a sky.DAG (rerun setup if cluster exists).

    Args:
        dag: sky.DAG to launch.
        cluster_name: name of the cluster to create/reuse.  If None,
            auto-generate a name.
        retry_until_up: whether to retry launching the cluster until it is
            up.
        idle_minutes_to_autostop: automatically stop the cluster after this
            many minute of idleness, i.e., no running or pending jobs in the
            cluster's job queue. Idleness starts counting after
            setup/file_mounts are done; the clock gets reset whenever there
            are running/pending jobs in the job queue. Setting this flag is
            equivalent to running ``sky.launch(..., detach_run=True, ...)``
            and then ``sky.autostop(idle_minutes=<minutes>)``. If not set,
            the cluster will not be autostopped.
        down: Tear down the cluster after all jobs finish (successfully or
            abnormally). If --idle-minutes-to-autostop is also set, the
            cluster will be torn down after the specified idle time.
            Note that if errors occur during provisioning/data syncing/setting
            up, the cluster will not be torn down for debugging purposes.
        dryrun: if True, do not actually launch the cluster.
        stream_logs: if True, show the logs in the terminal.
        backend: backend to use.  If None, use the default backend
            (CloudVMRayBackend).
        optimize_target: target to optimize for. Choices: OptimizeTarget.COST,
            OptimizeTarget.TIME.
        detach_run: If True, run setup first (blocking), then detach from the
            job's execution.
        no_setup: if true, the cluster will not re-run setup instructions

    Examples:
        >>> import sky
        >>> with sky.Dag() as dag:
        >>>     task = sky.Task(run='echo hello SkyPilot')
        >>>     task.set_resources(
        ...             sky.Resources(
        ...                 cloud=sky.AWS(),
        ...                 accelerators='V100:4'
        ...             )
        ...     )
        >>> sky.launch(dag, cluster_name='my-cluster')

    """
    backend_utils.check_cluster_name_not_reserved(cluster_name,
                                                  operation_str='sky.launch')
    _execute(
        dag=dag,
        dryrun=dryrun,
        down=down,
        stream_logs=stream_logs,
        handle=None,
        backend=backend,
        retry_until_up=retry_until_up,
        optimize_target=optimize_target,
        cluster_name=cluster_name,
        detach_run=detach_run,
        idle_minutes_to_autostop=idle_minutes_to_autostop,
        no_setup=no_setup,
    )


@usage_lib.entrypoint
def exec(  # pylint: disable=redefined-builtin
    dag: sky.Dag,
    cluster_name: str,
    dryrun: bool = False,
    down: bool = False,
    stream_logs: bool = True,
    backend: Optional[backends.Backend] = None,
    optimize_target: OptimizeTarget = OptimizeTarget.COST,
    detach_run: bool = False,
):
    backend_utils.check_cluster_name_not_reserved(cluster_name,
                                                  operation_str='sky.exec')

    status, handle = backend_utils.refresh_cluster_status_handle(cluster_name)
    with ux_utils.print_exception_no_traceback():
        if handle is None:
            raise ValueError(f'Cluster {cluster_name!r} not found.  '
                             'Use `sky launch` to provision first.')
        if status != global_user_state.ClusterStatus.UP:
            raise ValueError(f'Cluster {cluster_name!r} is not up.  '
                             'Use `sky status` to check the status.')
    _execute(dag=dag,
             dryrun=dryrun,
             down=down,
             stream_logs=stream_logs,
             handle=handle,
             backend=backend,
             optimize_target=optimize_target,
             stages=[
                 Stage.SYNC_WORKDIR,
                 Stage.EXEC,
             ],
             cluster_name=cluster_name,
             detach_run=detach_run)


@usage_lib.entrypoint
def spot_launch(
    dag: sky.Dag,
    name: Optional[str] = None,
    stream_logs: bool = True,
    detach_run: bool = False,
    retry_until_up: bool = False,
):
    """Launch a managed spot job.

    Please refer to the sky.cli.spot_launch for the document.

    Args:
        dag: DAG to launch.
        name: Name of the spot job.
        detach_run: Whether to detach the run.

    Raises:
        ValueError: cluster does not exist.
        sky.exceptions.NotSupportedError: the feature is not supported.
    """
    if name is None:
        name = backend_utils.generate_cluster_name()

    _type_check_dag(dag)
    assert len(dag.tasks) == 1, ('Only one task is allowed in a spot launch.',
                                 dag)
    task = dag.tasks[0]
    assert len(task.resources) == 1, task
    resources = list(task.resources)[0]

    change_default_value = dict()
    if not resources.use_spot_specified:
        change_default_value['use_spot'] = True
    if resources.spot_recovery is None:
        change_default_value['spot_recovery'] = spot.SPOT_DEFAULT_STRATEGY

    new_resources = resources.copy(**change_default_value)
    task.set_resources({new_resources})

    if task.run is None:
        print(f'{colorama.Fore.GREEN}'
              'Skipping the managed spot task as the run section is not set.'
              f'{colorama.Style.RESET_ALL}')
        return

    task = _maybe_translate_local_file_mounts_and_sync_up(task)

    with tempfile.NamedTemporaryFile(prefix=f'spot-task-{name}-',
                                     mode='w') as f:
        task_config = task.to_yaml_config()
        common_utils.dump_yaml(f.name, task_config)

        controller_name = spot.SPOT_CONTROLLER_NAME
        yaml_path = backend_utils.fill_template(
            spot.SPOT_CONTROLLER_TEMPLATE, {
                'remote_user_yaml_prefix': spot.SPOT_TASK_YAML_PREFIX,
                'user_yaml_path': f.name,
                'spot_controller': controller_name,
                'cluster_name': name,
                'gcloud_installation_commands': gcp.GCLOUD_INSTALLATION_COMMAND,
                'is_dev': env_options.Options.IS_DEVELOPER.get(),
                'disable_logging': env_options.Options.DISABLE_LOGGING.get(),
                'logging_user_hash': common_utils.get_user_hash(),
                'retry_until_up': retry_until_up,
            },
            output_prefix=spot.SPOT_CONTROLLER_YAML_PREFIX)
        with sky.Dag() as spot_dag:
            controller_task = task_lib.Task.from_yaml(yaml_path)
            controller_task.spot_task = task
            assert len(controller_task.resources) == 1
        print(f'{colorama.Fore.YELLOW}'
              f'Launching managed spot job {name} from spot controller...'
              f'{colorama.Style.RESET_ALL}')
        print('Launching spot controller...')
        _execute(
            dag=spot_dag,
            stream_logs=stream_logs,
            cluster_name=controller_name,
            detach_run=detach_run,
            idle_minutes_to_autostop=spot.
            SPOT_CONTROLLER_IDLE_MINUTES_TO_AUTOSTOP,
            retry_until_up=True,
        )


def _maybe_translate_local_file_mounts_and_sync_up(
        task: task_lib.Task) -> task_lib.Task:
    """Translates local->VM mounts into Storage->VM, then syncs up any Storage.

    Eagerly syncing up local->Storage ensures Storage->VM would work at task
    launch time.

    If there are no local source paths to be translated, this function would
    still sync up any storage mounts with local source paths (which do not
    undergo translation).
    """
    # ================================================================
    # Translate the workdir and local file mounts to cloud file mounts.
    # ================================================================
    task = copy.deepcopy(task)
    run_id = common_utils.get_run_id()[:8]
    original_file_mounts = task.file_mounts if task.file_mounts else {}
    original_storage_mounts = task.storage_mounts if task.storage_mounts else {}

    copy_mounts = task.get_local_to_remote_file_mounts()
    if copy_mounts is None:
        copy_mounts = {}

    has_local_source_paths = (task.workdir is not None) or copy_mounts
    if has_local_source_paths:
        logger.info(
            f'{colorama.Fore.YELLOW}Translating file_mounts with local '
            f'source paths to SkyPilot Storage...{colorama.Style.RESET_ALL}')

    # Step 1: Translate the workdir to SkyPilot storage.
    new_storage_mounts = dict()
    if task.workdir is not None:
        bucket_name = spot.constants.SPOT_WORKDIR_BUCKET_NAME.format(
            username=getpass.getuser(), id=run_id)
        workdir = task.workdir
        task.workdir = None
        if (constants.SKY_REMOTE_WORKDIR in original_file_mounts or
                constants.SKY_REMOTE_WORKDIR in original_storage_mounts):
            raise ValueError(
                f'Cannot mount {constants.SKY_REMOTE_WORKDIR} as both the '
                'workdir and file_mounts contains it as the target.')
        new_storage_mounts[
            constants.
            SKY_REMOTE_WORKDIR] = storage_lib.Storage.from_yaml_config({
                'name': bucket_name,
                'source': workdir,
                'persistent': False,
                'mode': 'COPY',
            })
        # Check of the existence of the workdir in file_mounts is done in
        # the task construction.
        logger.info(f'Workdir {workdir!r} will be synced to cloud storage '
                    f'{bucket_name!r}.')

    # Step 2: Translate the local file mounts with folder in src to SkyPilot
    # storage.
    # TODO(zhwu): Optimize this by:
    # 1. Use the same bucket for all the mounts.
    # 2. When the src is the same, use the same bucket.
    copy_mounts_with_file_in_src = dict()
    for i, (dst, src) in enumerate(copy_mounts.items()):
        task.file_mounts.pop(dst)
        if os.path.isfile(os.path.abspath(os.path.expanduser(src))):
            copy_mounts_with_file_in_src[dst] = src
            continue
        bucket_name = spot.constants.SPOT_FM_BUCKET_NAME.format(
            username=getpass.getuser(),
            id=f'{run_id}-{i}',
        )
        new_storage_mounts[dst] = storage_lib.Storage.from_yaml_config({
            'name': bucket_name,
            'source': src,
            'persistent': False,
            'mode': 'COPY',
        })
        logger.info(
            f'Folder in local file mount {src!r} will be synced to SkyPilot '
            f'storage {bucket_name}.')

    # Step 3: Translate local file mounts with file in src to SkyPilot storage.
    # Hard link the files in src to a temporary directory, and upload folder.
    local_fm_path = os.path.join(
        tempfile.gettempdir(),
        spot.constants.SPOT_FM_LOCAL_TMP_DIR.format(id=run_id))
    os.makedirs(local_fm_path, exist_ok=True)
    file_bucket_name = spot.constants.SPOT_FM_FILE_ONLY_BUCKET_NAME.format(
        username=getpass.getuser(), id=run_id)
    if copy_mounts_with_file_in_src:
        src_to_file_id = dict()
        for i, src in enumerate(set(copy_mounts_with_file_in_src.values())):
            src_to_file_id[src] = i
            os.link(os.path.abspath(os.path.expanduser(src)),
                    os.path.join(local_fm_path, f'file-{i}'))

        new_storage_mounts[
            spot.constants.
            SPOT_FM_REMOTE_TMP_DIR] = storage_lib.Storage.from_yaml_config({
                'name': file_bucket_name,
                'source': local_fm_path,
                'persistent': False,
                'mode': 'MOUNT',
            })
        if spot.constants.SPOT_FM_REMOTE_TMP_DIR in original_storage_mounts:
            with ux_utils.print_exception_no_traceback():
                raise ValueError(
                    'Failed to translate file mounts, due to the default '
                    f'destination {spot.constants.SPOT_FM_REMOTE_TMP_DIR} '
                    'being taken.')
        sources = list(src_to_file_id.keys())
        sources_str = '\n\t'.join(sources)
        logger.info('Source files in file_mounts will be synced to '
                    f'cloud storage {file_bucket_name}:'
                    f'\n\t{sources_str}')
    task.update_storage_mounts(new_storage_mounts)

    # Step 4: Upload storage from sources
    # Upload the local source to a bucket. The task will not be executed
    # locally, so we need to upload the files/folders to the bucket manually
    # here before sending the task to the remote spot controller.
    if task.storage_mounts:
        # There may be existing (non-translated) storage mounts, so log this
        # whenever task.storage_mounts is non-empty.
        logger.info(f'{colorama.Fore.YELLOW}Uploading sources to cloud storage.'
                    f'{colorama.Style.RESET_ALL} See: sky storage ls')
    task.sync_storage_mounts()

    # Step 5: Add the file download into the file mounts, such as
    #  /original-dst: s3://spot-fm-file-only-bucket-name/file-0
    new_file_mounts = dict()
    for dst, src in copy_mounts_with_file_in_src.items():
        storage = task.storage_mounts[spot.constants.SPOT_FM_REMOTE_TMP_DIR]
        store_type = list(storage.stores.keys())[0]
        store_prefix = storage_lib.get_store_prefix(store_type)
        bucket_url = store_prefix + file_bucket_name
        file_id = src_to_file_id[src]
        new_file_mounts[dst] = bucket_url + f'/file-{file_id}'
    task.update_file_mounts(new_file_mounts)

    # Step 6: Replace the source field that is local path in all storage_mounts
    # with bucket URI and remove the name field.
    for storage_obj in task.storage_mounts.values():
        if (storage_obj.source is not None and
                not data_utils.is_cloud_store_url(storage_obj.source)):
            # Need to replace the local path with bucket URI, and remove the
            # name field, so that the storage mount can work on the spot
            # controller.
            store_types = list(storage_obj.stores.keys())
            assert len(store_types) == 1, (
                'We only support one store type for now.', storage_obj.stores)
            store_type = store_types[0]
            if store_type == storage_lib.StoreType.S3:
                storage_obj.source = f's3://{storage_obj.name}'
            elif store_type == storage_lib.StoreType.GCS:
                storage_obj.source = f'gs://{storage_obj.name}'
            else:
                with ux_utils.print_exception_no_traceback():
                    raise exceptions.NotSupportedError(
                        f'Unsupported store type: {store_type}')
            storage_obj.name = None
            storage_obj.force_delete = True

    return task<|MERGE_RESOLUTION|>--- conflicted
+++ resolved
@@ -222,16 +222,12 @@
             logger.info('Dry run finished.')
             return
 
-<<<<<<< HEAD
         # Checks and autoscales to hybrid cloud when needed
         # (only for local clusters).
         onprem_utils.scale_to_cloud(dag, handle)
         task = dag.tasks[0]
 
-        if stages is None or Stage.SYNC_WORKDIR in stages:
-=======
         if Stage.SYNC_WORKDIR in stages:
->>>>>>> 9d705a77
             if task.workdir is not None:
                 backend.sync_workdir(handle, task.workdir)
 
